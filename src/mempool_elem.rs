--- conflicted
+++ resolved
@@ -60,29 +60,6 @@
         self.free = ptr::null_mut();
     }
 
-<<<<<<< HEAD
-    #[allow(dead_code)]
-    pub fn alloc_elem(
-        &mut self,
-    ) -> *mut TElem {
-        if self.free.is_null() {
-            if self.chunks.last().unwrap().data.len() == self.chunk_size {
-                self.chunks.push(MemChunk {
-                    data: Vec::with_capacity(self.chunk_size),
-                });
-            }
-            let chunk = self.chunks.last_mut().unwrap();
-            chunk.data.push(TElem::default());
-            chunk.data.last_mut().unwrap()
-        } else {
-            let elem = self.free;
-            self.free = unsafe { (*elem).free_ptr_get() };
-            unsafe { &mut *elem }
-        }
-    }
-
-=======
->>>>>>> 52911f10
     pub fn alloc_elem_from(
         &mut self,
         from: TElem,
